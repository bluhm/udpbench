/*
 * Copyright (c) 2019-2025 Alexander Bluhm <bluhm@genua.de>
 * Copyright (c) 2022 Moritz Buhl <mbuhl@genua.de>
 *
 * Permission to use, copy, modify, and distribute this software for any
 * purpose with or without fee is hereby granted, provided that the above
 * copyright notice and this permission notice appear in all copies.
 *
 * THE SOFTWARE IS PROVIDED "AS IS" AND THE AUTHOR DISCLAIMS ALL WARRANTIES
 * WITH REGARD TO THIS SOFTWARE INCLUDING ALL IMPLIED WARRANTIES OF
 * MERCHANTABILITY AND FITNESS. IN NO EVENT SHALL THE AUTHOR BE LIABLE FOR
 * ANY SPECIAL, DIRECT, INDIRECT, OR CONSEQUENTIAL DAMAGES OR ANY DAMAGES
 * WHATSOEVER RESULTING FROM LOSS OF USE, DATA OR PROFITS, WHETHER IN AN
 * ACTION OF CONTRACT, NEGLIGENCE OR OTHER TORTIOUS ACTION, ARISING OUT OF
 * OR IN CONNECTION WITH THE USE OR PERFORMANCE OF THIS SOFTWARE.
 */

#include <sys/time.h>
#include <sys/types.h>
#include <sys/socket.h>
#include <sys/wait.h>

#include <arpa/inet.h>
#include <net/if.h>
#include <netinet/in.h>
#include <netinet/ip.h>
#include <netinet/ip6.h>
#include <netinet/udp.h>

#include <assert.h>
#include <err.h>
#include <errno.h>
#include <limits.h>
#include <netdb.h>
#include <signal.h>
#include <stdio.h>
#include <stdlib.h>
#include <string.h>
#include <time.h>
#include <unistd.h>

sig_atomic_t alarm_signaled;

const char *progname, *hostname, *service = "12345", *remotessh;
<<<<<<< HEAD
int divert, hopbyhop, sendmode, mcastloop = -1, mcastttl = -1;
=======
int divert, hopbyhop, sendmode, dowrite;
>>>>>>> b5e9d12a
int delay, idle = 1, timeout = 1;
long long bitrate;
int buffersize, mmsglen, repeat;
size_t udplength;
long packetrate;
char status_line[1024];
const char *pseudo = "none", *mcastifaddr = "none";

void	udp_connect_send(struct timeval *, struct timeval *);
void	udp_bind_receive(struct timeval *, struct timeval *, struct timeval *);
void	udp_socket_fork(int *,
	    int(*)(int, struct sockaddr *, socklen_t *),
	    int(*)(int, const struct sockaddr *, socklen_t),
	    void(*)(int, const struct sockaddr *));
int	udp_socket_wait(int, pid_t, FILE *);
void	alarm_handler(int);
int	udp_bind(int *, const char *, const char *);
int	udp_connect(int *, const char *, const char *);
void	multicast_membership(int, const struct sockaddr *);
void	multicast_interface(int, const struct sockaddr *);
void	udp_getsockname(int, char *, char *);
void	udp_setbuffersize(int, int, int);
void	udp_setrouteralert(int);
void	udp_send(int, int, unsigned long);
void	udp_receive(int, int, struct timeval *);

struct mmsghdr	*mmsg_alloc(int, size_t, int);
void		 mmsg_free(struct mmsghdr *);

void status_init(const char *, unsigned long, unsigned long, unsigned long,
    int, const struct timeval *, const struct timeval *);
void status_final(const struct timeval *, const struct timeval *);
unsigned long udp2iplength(unsigned long, int, unsigned long *);
unsigned long udp2etherlength(unsigned long , int);

pid_t	ssh_bind(FILE **, const char *, const char *);
pid_t	ssh_connect(FILE **, const char *, const char *);
pid_t	ssh_pipe(FILE **, char **);
void	ssh_getpeername(FILE *, char *, char *);
void	ssh_wait(pid_t, FILE *);

static void
usage(void)
{
<<<<<<< HEAD
	fprintf(stderr, "usage: udpbench [-DH] [-B bitrate] [-b bufsize] "
	    "[-C pseudo] [-d delay] [-I ifaddr] [-i idle] -L loop] [-l length] "
	    "[-m mmsglen] [-N repeat] [-P packetrate] [-p port] "
	    "[-R remoteprog] [-r remotessh] [-T ttl] [-t timeout] send|recv "
	    "[hostname]\n"
=======
	fprintf(stderr, "usage: udpbench [-DHw] [-B bitrate] [-b bufsize] "
	    "[-C pseudo]  [-d delay] [-i idle] [-l length] [-m mmsglen] "
	    "[-N repeat] [-P packetrate] [-p port] [-R remoteprog] "
	    "[-r remotessh] [-t timeout] send|recv [hostname]\n"
>>>>>>> b5e9d12a
	    "    -B bitrate     bits per seconds send rate\n"
	    "    -b bufsize     set size of send or receive buffer\n"
	    "    -C pseudo      pseudo network device changes packet length\n"
	    "    -D             use pf divert packet for receive\n"
	    "    -d delay       wait for setup before sending\n"
	    "    -H             send hop-by-hop router alert option\n"
	    "    -I ifaddr      multicast interface IPv4 address or IPv6 name\n"
	    "    -i idle        idle timeout before receive stops, default 1\n"
	    "    -L loop        send multicast packets to loopback\n"
	    "    -l length      set length of udp payload\n"
	    "    -m mmsglen     number of mmsghdr for sendmmsg or recvmmsg\n"
	    "    -N repeat      run parallel process with incremented address\n"
	    "    -P packetrate  packets per second send rate\n"
	    "    -p port        udp port, default 12345, random 0\n"
	    "    -R remoteprog  path of udpbench tool on remote side\n"
	    "    -r remotessh   ssh host to start udpbench on remote side\n"
	    "    -T ttl         set TTL or hop count for multicast packets\n"
	    "    -t timeout     send duration or receive timeout, default 1\n"
	    "    -w             use write(2) instead of send(2)\n"
	    "    send|recv      send or receive mode for local side\n"
	    "    hostname       address of receiving side\n"
	    );
	exit(2);
}

int
main(int argc, char *argv[])
{
	struct sigaction act;
	struct timeval start, stop, final;
	const char *errstr;
	int ch;

	progname = argv[0];

	if (setvbuf(stdout, NULL, _IOLBF, 0) != 0)
		err(1, "setvbuf");

<<<<<<< HEAD
	while ((ch = getopt(argc, argv, "B:b:C:Dd:HI:i:L:l:m:N:P:p:R:r:T:t:"))
=======
	while ((ch = getopt(argc, argv, "B:b:C:Dd:Hi:l:m:N:P:p:R:r:t:w"))
>>>>>>> b5e9d12a
	    != -1) {
		switch (ch) {
		case 'B':
			bitrate = strtonum(optarg, 0, LLONG_MAX, &errstr);
			if (errstr != NULL)
				errx(1, "bits per second rate is %s: %s",
				    errstr, optarg);
			break;
		case 'b':
			buffersize = strtonum(optarg, 0, INT_MAX, &errstr);
			if (errstr != NULL)
				errx(1, "buffer size is %s: %s",
				    errstr, optarg);
			break;
		case 'C':
			pseudo = optarg;
			break;
		case 'D':
			divert = 1;
			break;
		case 'd':
			delay = strtonum(optarg, 0, INT_MAX, &errstr);
			if (errstr != NULL)
				errx(1, "delay is %s: %s",
				    errstr, optarg);
			break;
		case 'H':
			hopbyhop = 1;
			break;
		case 'I':
			mcastifaddr = optarg;
			break;
		case 'i':
			idle = strtonum(optarg, 0, INT_MAX, &errstr);
			if (errstr != NULL)
				errx(1, "idle is %s: %s",
				    errstr, optarg);
			break;
		case 'L':
			mcastloop = strtonum(optarg, -1, 1, &errstr);
			if (errstr != NULL)
				errx(1, "multicast loop is %s: %s",
				    errstr, optarg);
			break;
		case 'l':
			udplength = strtonum(optarg, 0, IP_MAXPACKET, &errstr);
			if (errstr != NULL)
				errx(1, "payload length is %s: %s",
				    errstr, optarg);
			break;
		case 'm':
			mmsglen = strtonum(optarg, 0, 1024, &errstr);
			if (errstr != NULL)
				errx(1, "msghdr size is %s: %s",
				    errstr, optarg);
			break;
		case 'N':
			repeat = strtonum(optarg, 0, 256, &errstr);
			if (errstr != NULL)
				errx(1, "repeat number is %s: %s",
				    errstr, optarg);
			break;
		case 'P':
			packetrate = strtonum(optarg, 0, LONG_MAX, &errstr);
			if (errstr != NULL)
				errx(1, "packets per second rate is %s: %s",
				    errstr, optarg);
			break;
		case 'p':
			service = optarg;
			break;
		case 'R':
			progname = optarg;
			break;
		case 'r':
			remotessh = optarg;
			break;
		case 'T':
			mcastttl = strtonum(optarg, -1, 255, &errstr);
			if (errstr != NULL)
				errx(1, "multicast ttl is %s: %s",
				    errstr, optarg);
			break;
		case 't':
			timeout = strtonum(optarg, 0, INT_MAX, &errstr);
			if (errstr != NULL)
				errx(1, "timeout is %s: %s",
				    errstr, optarg);
			break;
		case 'w':
			dowrite = 1;
			break;
		default:
			usage();
		}
	}
	argc -= optind;
	argv += optind;

	if (argc > 2)
		usage();
	if (argc < 1)
		errx(1, "send or recv required");
	if (strcmp(argv[0], "send") == 0) {
		sendmode = 1;
		setprogname("udpbench send");
	} else if (strcmp(argv[0], "recv") == 0) {
		sendmode = 0;
		setprogname("udpbench recv");
	} else
		errx(1, "bad send or recv: %s", argv[0]);

	if (sendmode && argc < 2)
		errx(1, "hostname required for send");
	if (argc >= 2)
		hostname = argv[1];

	if (bitrate && packetrate)
		errx(1, "either bitrate or packetrate may be given");
	if (mmsglen && dowrite)
		errx(1, "either mmsglen or write may be used");

#ifdef __OpenBSD__
	if (sendmode && hopbyhop) {
		;
	} else if (remotessh != NULL) {
		if (pledge("stdio dns inet mcast proc exec", NULL) == -1)
			err(1, "pledge");
	} else if (repeat) {
		if (pledge("stdio dns inet mcast proc", NULL) == -1)
			err(1, "pledge");
	} else {
		if (pledge("stdio dns inet mcast", NULL) == -1)
			err(1, "pledge");
	}
#endif

	memset(&act, 0, sizeof(act));
	act.sa_handler = alarm_handler;
	act.sa_flags = SA_RESETHAND;
	if (sigaction(SIGALRM, &act, NULL) == -1)
		err(1, "sigaction");

	timerclear(&start);
	timerclear(&stop);
	timerclear(&final);
	if (sendmode)
		udp_connect_send(&start, &stop);
	else
		udp_bind_receive(&start, &stop, &final);
	if (timerisset(&stop)) {
		status_final(&start, &stop);
		if (!sendmode && idle && final.tv_sec < idle) {
			errx(1, "not enough idle time: %lld.%06ld",
			    (long long)final.tv_sec, final.tv_usec);
		}
	}

	return 0;
}

void
udp_connect_send(struct timeval *start, struct timeval *stop)
{
	const char *remotehost, *remoteserv;
	char localaddr[NI_MAXHOST], localport[NI_MAXSERV];
	long sendrate;
	int udp_socket, udp_family = AF_UNSPEC;
	FILE *ssh_stream;
	pid_t ssh_pid;

	remotehost = hostname;
	remoteserv = service;
	if (remotessh != NULL) {
		char remoteaddr[NI_MAXHOST], remoteport[NI_MAXSERV];

		ssh_pid = ssh_bind(&ssh_stream, remotehost, remoteserv);
#ifdef __OpenBSD__
		if (hopbyhop) {
			;
		} else if (repeat) {
			if (pledge("stdio dns inet mcast proc", NULL) == -1)
				err(1, "pledge");
		} else {
			if (pledge("stdio dns inet mcast", NULL) == -1)
				err(1, "pledge");
		}
#endif
		ssh_getpeername(ssh_stream, remoteaddr, remoteport);
		if (!divert) {
			remotehost = remoteaddr;
			remoteserv = remoteport;
		}
	}
	udp_socket = udp_connect(&udp_family, remotehost, remoteserv);
	if (gettimeofday(start, NULL) == -1)
		err(1, "gettimeofday start");
	udp_getsockname(udp_socket, localaddr, localport);
	if (repeat > 0) {
		udp_socket_fork(&udp_socket, getpeername, connect,
		    multicast_interface);
		if (gettimeofday(start, NULL) == -1)
			err(1, "gettimeofday start");
		if (udp_socket_wait(udp_socket, ssh_pid, ssh_stream))
			return;
	}
	if (buffersize)
		udp_setbuffersize(udp_socket, SO_SNDBUF, buffersize);
	if (hopbyhop) {
		if (udp_family != AF_INET6)
			errx(1, "hopbyhop only allowed with IPv6");
		udp_setrouteralert(udp_socket);
	}
#ifdef __OpenBSD__
	if (pledge("stdio dns inet", NULL) == -1)
		err(1, "pledge");
#endif
	if (bitrate) {
		unsigned long etherlen;

		etherlen = udp2etherlength(udplength, udp_family);
		sendrate = bitrate / 8 / etherlen;
		if (sendrate == 0)
			errx(1, "bitrate %llu too small for ether %lu",
			    bitrate, etherlen);
	} else
		sendrate = packetrate;
	if (delay) {
		if (send(udp_socket, "", 0, 0) == -1)
			err(1, "send initial");
		sleep(delay);
	}
	if (timeout > 0)
		alarm(timeout);
	udp_send(udp_socket, udp_family, sendrate);
	if (gettimeofday(stop, NULL) == -1)
		err(1, "gettimeofday stop");
	if (close(udp_socket) == -1)
		err(1, "close");
	if (repeat == 0 && remotessh != NULL)
		ssh_wait(ssh_pid, ssh_stream);
}

void
udp_bind_receive(struct timeval *start, struct timeval *stop,
    struct timeval *final)
{
	const char *localhost, *localserv;
	char localaddr[NI_MAXHOST], localport[NI_MAXSERV];
	int udp_socket, udp_family = AF_UNSPEC;
	FILE *ssh_stream;
	pid_t ssh_pid;

	localhost = hostname;
	localserv = service;
	udp_socket = udp_bind(&udp_family, localhost, localserv);
	if (gettimeofday(start, NULL) == -1)
		err(1, "gettimeofday start");
	udp_getsockname(udp_socket, localaddr, localport);
	if (!divert) {
		localhost = localaddr;
		localserv = localport;
	}
	if (repeat > 0) {
		udp_socket_fork(&udp_socket, getsockname, bind,
		    multicast_membership);
		if (gettimeofday(start, NULL) == -1)
			err(1, "gettimeofday start");
	}
	if ((repeat == 0 || udp_socket == -1) && remotessh != NULL) {
		char remoteaddr[NI_MAXHOST], remoteport[NI_MAXSERV];

		ssh_pid = ssh_connect(&ssh_stream, localhost, localserv);
#ifdef __OpenBSD__
		if (repeat) {
			if (pledge("stdio dns inet proc", NULL) == -1)
				err(1, "pledge");
		} else {
			if (pledge("stdio dns inet", NULL) == -1)
				err(1, "pledge");
		}
#endif
		ssh_getpeername(ssh_stream, remoteaddr, remoteport);
	}
	if (repeat > 0) {
		if (udp_socket_wait(udp_socket, ssh_pid, ssh_stream))
			return;
	}
#ifdef __OpenBSD__
	if (pledge("stdio dns inet", NULL) == -1)
		err(1, "pledge");
#endif
	if (buffersize)
		udp_setbuffersize(udp_socket, SO_RCVBUF, buffersize);
	if (timeout > 0)
		alarm(timeout + delay + idle + 1);
	udp_receive(udp_socket, udp_family, final);
	if (gettimeofday(stop, NULL) == -1)
		err(1, "gettimeofday stop");
	if (close(udp_socket) == -1)
		err(1, "close");
	if (repeat == 0 && remotessh != NULL)
		ssh_wait(ssh_pid, ssh_stream);
}

void
udp_socket_fork(int *udp_socket,
    int(*getname)(int, struct sockaddr *, socklen_t *),
    int(*setname)(int, const struct sockaddr *, socklen_t),
    void(*multicast)(int, const struct sockaddr *))
{
	char localaddr[NI_MAXHOST], localport[NI_MAXSERV];
	struct sockaddr_storage ss;
	socklen_t sslen;
	int n;

	sslen = sizeof(ss);
	if (getname(*udp_socket, (struct sockaddr *)&ss, &sslen) == -1)
		err(1, "getname");

	for (n = repeat; n > 0; n--) {
		switch (fork()) {
		case -1:
			err(1, "fork");
		default:
			/* parent */
			if (close(*udp_socket) == -1)
				err(1, "close %d", n);
			*udp_socket = -1;

			if (n == 1)
				break;

			switch (ss.ss_family) {
				struct sockaddr_in *sin;
				struct sockaddr_in6 *sin6;

			case AF_INET:
				sin = (struct sockaddr_in *)&ss;
				((uint8_t *)&sin->sin_addr.s_addr)[3]++;
				if (!IN_MULTICAST(ntohl(sin->sin_addr.s_addr)))
					multicast = NULL;
				break;
			case AF_INET6:
				sin6 = (struct sockaddr_in6 *)&ss;
				((uint8_t *)&sin6->sin6_addr.s6_addr)[15]++;
				if (!IN6_IS_ADDR_MULTICAST(&sin6->sin6_addr))
					multicast = NULL;
				break;
			}
			*udp_socket = socket(ss.ss_family, SOCK_DGRAM,
			    IPPROTO_UDP);
			if (*udp_socket == -1)
				err(1, "socket %d", n);
			if (multicast)
				multicast(*udp_socket, (struct sockaddr *)&ss);
			if (setname(*udp_socket, (struct sockaddr *)&ss, sslen)
			    == -1)
				err(1, "setname %d", n);
			udp_getsockname(*udp_socket, localaddr, localport);
			break;
		case 0:
			/* child */
#ifdef __OpenBSD__
			if (pledge("stdio dns inet", NULL) == -1)
				err(1, "pledge");
#endif
			{
				static char name[32];

				snprintf(name, sizeof(name), "udpbench %s %d",
				    sendmode ? "send" : "recv", repeat - n);
				setprogname(name);
			}
			n = 0;
			break;
		}
	}
}

int
udp_socket_wait(int udp_socket, pid_t ssh_pid, FILE *ssh_stream)
{
	int n;

	if (udp_socket != -1)
		return 0;

	if (remotessh != NULL) {
		for (n = repeat;  n > 1; n--) {
			char remoteaddr[NI_MAXHOST], remoteport[NI_MAXSERV];

			ssh_getpeername(ssh_stream, remoteaddr, remoteport);
		}
		ssh_wait(ssh_pid, ssh_stream);
	}
	for (n = repeat;  n > 0; n--) {
		int status;

		if (wait(&status) == -1)
			err(1, "wait");
		if (status != 0)
			errx(1, "status: %d", status);
	}
	return 1;
}

void
alarm_handler(int sig)
{
	alarm_signaled = 1;
}

int
udp_bind(int *udp_family, const char *host, const char *serv)
{
	struct addrinfo hints, *res, *res0;
	int error, udp_socket;
	int save_errno;
	const char *cause = NULL;

	memset(&hints, 0, sizeof(hints));
	hints.ai_family = *udp_family;
	hints.ai_socktype = SOCK_DGRAM;
	hints.ai_protocol = IPPROTO_UDP;
	hints.ai_flags = AI_PASSIVE;
	error = getaddrinfo(host, serv, &hints, &res0);
	if (error)
		errx(1, "getaddrinfo: %s", gai_strerror(error));
	udp_socket = -1;
	for (res = res0; res; res = res->ai_next) {
		struct sockaddr_in *sin;
		struct sockaddr_in6 *sin6;

		if (divert) {
			/* pf divert packet uses raw socket */
			res->ai_socktype = SOCK_RAW;
#ifdef IPPROTO_DIVERT
			res->ai_protocol = IPPROTO_DIVERT;
#else
			errx(1, "IPPROTO_DIVERT not defined");
#endif
		}
		udp_socket = socket(res->ai_family, res->ai_socktype,
		    res->ai_protocol);
		if (udp_socket == -1) {
			cause = "socket";
			continue;
		}
		switch (res->ai_family) {
		case AF_INET:
			sin = (struct sockaddr_in *)res->ai_addr;
			if (IN_MULTICAST(ntohl(sin->sin_addr.s_addr)))
				multicast_membership(udp_socket, res->ai_addr);
			break;
		case AF_INET6:
			sin6 = (struct sockaddr_in6 *)res->ai_addr;
			if (IN6_IS_ADDR_MULTICAST(&sin6->sin6_addr))
				multicast_membership(udp_socket, res->ai_addr);
			break;
		}
		if (divert) {
			/* divert packet socket is bound to port only */
			switch (res->ai_family) {
			case AF_INET:
				sin = (struct sockaddr_in *)res->ai_addr;
				memset(&sin->sin_addr, 0,
				    sizeof(struct in_addr));
				if (sin->sin_port == 0)
					errx(1, "divert needs bind port");
				break;
			case AF_INET6:
				sin6 = (struct sockaddr_in6 *)res->ai_addr;
				memset(&sin6->sin6_addr, 0,
				    sizeof(struct in6_addr));
				if (sin6->sin6_port == 0)
					errx(1, "divert needs bind port");
				break;
			}
		}
		if (bind(udp_socket, res->ai_addr, res->ai_addrlen) == -1) {
			cause = "bind";
			save_errno = errno;
			close(udp_socket);
			errno = save_errno;
			udp_socket = -1;
			continue;
		}

		break;  /* okay we got one */
	}
	if (udp_socket == -1)
		err(1, "%s", cause);
	*udp_family = res->ai_family;
	freeaddrinfo(res0);
	return udp_socket;
}

int
udp_connect(int *udp_family, const char *host, const char *serv)
{
	struct addrinfo hints, *res, *res0;
	int error, udp_socket;
	int save_errno;
	const char *cause = NULL;

	memset(&hints, 0, sizeof(hints));
	hints.ai_family = *udp_family;
	hints.ai_socktype = SOCK_DGRAM;
	hints.ai_protocol = IPPROTO_UDP;
	error = getaddrinfo(host, serv, &hints, &res0);
	if (error)
		errx(1, "getaddrinfo: %s", gai_strerror(error));
	udp_socket = -1;
	for (res = res0; res; res = res->ai_next) {
		struct sockaddr_in *sin;
		struct sockaddr_in6 *sin6;

		udp_socket = socket(res->ai_family, res->ai_socktype,
		    res->ai_protocol);
		if (udp_socket == -1) {
			cause = "socket";
			continue;
		}
		switch (res->ai_family) {
		case AF_INET:
			sin = (struct sockaddr_in *)res->ai_addr;
			if (IN_MULTICAST(ntohl(sin->sin_addr.s_addr)))
				multicast_interface(udp_socket, res->ai_addr);
			break;
		case AF_INET6:
			sin6 = (struct sockaddr_in6 *)res->ai_addr;
			if (IN6_IS_ADDR_MULTICAST(&sin6->sin6_addr))
				multicast_interface(udp_socket, res->ai_addr);
			break;
		}
		if (connect(udp_socket, res->ai_addr, res->ai_addrlen) == -1) {
			cause = "connect";
			save_errno = errno;
			close(udp_socket);
			errno = save_errno;
			udp_socket = -1;
			continue;
		}

		break;  /* okay we got one */
	}
	if (udp_socket == -1)
		err(1, "%s", cause);
	*udp_family = res->ai_family;
	freeaddrinfo(res0);
	return udp_socket;
}

void
multicast_membership(int udp_socket, const struct sockaddr *sa)
{
	const struct sockaddr_in *sin;
	const struct sockaddr_in6 *sin6;
	struct in_addr addr;
	struct ip_mreq mreq;
	struct ipv6_mreq mreq6;
	unsigned int ifidx;

	if (strcmp(mcastifaddr, "none") == 0)
		errx(1, "multicast recv needs interface address");

	switch (sa->sa_family) {
	case AF_INET:
		sin = (struct sockaddr_in *)sa;
		if (inet_pton(AF_INET, mcastifaddr, &addr) == -1)
			errx(1, "inet_pton '%s'", mcastifaddr);

		mreq.imr_multiaddr = sin->sin_addr;
		mreq.imr_interface = addr;
		if (setsockopt(udp_socket, IPPROTO_IP, IP_ADD_MEMBERSHIP,
		    &mreq, sizeof(mreq)) == -1) {
			err(1, "setsockopt IP_ADD_MEMBERSHIP %s", mcastifaddr);
		}
		break;
	case AF_INET6:
		sin6 = (struct sockaddr_in6 *)sa;
		ifidx = if_nametoindex(mcastifaddr);
		if (ifidx == 0)
			errx(1, "if_nametoindex '%s'", mcastifaddr);

		mreq6.ipv6mr_multiaddr = sin6->sin6_addr;
		mreq6.ipv6mr_interface = ifidx;
		if (setsockopt(udp_socket, IPPROTO_IPV6, IPV6_JOIN_GROUP,
		    &mreq6, sizeof(mreq6)) == -1) {
			err(1, "setsockopt IPV6_JOIN_GROUP %s", mcastifaddr);
		}
		break;
	}
}

void
multicast_interface(int udp_socket, const struct sockaddr *sa)
{
	struct in_addr addr;
	unsigned int ifidx;

	switch (sa->sa_family) {
	case AF_INET:
		if (strcmp(mcastifaddr, "none") != 0) {
			if (inet_pton(AF_INET, mcastifaddr, &addr) == -1)
				errx(1, "inet_pton ifaddr '%s'", mcastifaddr);
			if (setsockopt(udp_socket, IPPROTO_IP, IP_MULTICAST_IF,
			    &addr, sizeof(addr)) == -1) {
				err(1, "setsockopt IP_MULTICAST_IF '%s'",
				    mcastifaddr);
			}
		}
		if (mcastloop != -1) {
			unsigned char value = mcastloop;

			if (setsockopt(udp_socket, IPPROTO_IP,
			    IP_MULTICAST_LOOP, &value, sizeof(value)) == -1) {
				err(1, "setsockopt IP_MULTICAST_LOOP %d",
				    mcastloop);
			}
		}
		if (mcastttl != -1) {
			unsigned char value = mcastttl;

			if (setsockopt(udp_socket, IPPROTO_IP,
			    IP_MULTICAST_TTL, &value, sizeof(value)) == -1) {
				err(1, "setsockopt IP_MULTICAST_TTL %d",
				    mcastttl);
			}
		}
		break;
	case AF_INET6:
		if (strcmp(mcastifaddr, "none") != 0) {
			ifidx = if_nametoindex(mcastifaddr);
			if (ifidx == 0)
				err(1, "if_nametoindex %s", mcastifaddr);
			if (setsockopt(udp_socket, IPPROTO_IPV6,
			    IPV6_MULTICAST_IF, &ifidx, sizeof(ifidx)) == -1) {
				err(1, "setsockopt IPV6_MULTICAST_IF %s",
				    mcastifaddr);
			}
		}
		if (mcastloop != -1) {
			unsigned int value = mcastloop;

			if (setsockopt(udp_socket, IPPROTO_IPV6,
			    IPV6_MULTICAST_LOOP, &value, sizeof(value)) == -1) {
				err(1, "setsockopt IPV6_MULTICAST_LOOP %d",
				    mcastloop);
			}
		}
		if (mcastttl != -1) {
			unsigned int value = mcastttl;

			if (setsockopt(udp_socket, IPPROTO_IPV6,
			    IPV6_MULTICAST_HOPS, &value, sizeof(value)) == -1) {
				err(1, "setsockopt IPV6_MULTICAST_HOPS %d",
				    mcastttl);
			}
		}

		break;
	}
}

void
udp_getsockname(int udp_socket, char *addr, char *port)
{
	struct sockaddr_storage ss;
	socklen_t sslen;
	int error;

	sslen = sizeof(ss);
	if (getsockname(udp_socket, (struct sockaddr *)&ss, &sslen) == -1)
		err(1, "getsockname");

	error = getnameinfo((struct sockaddr *)&ss, sslen, addr, NI_MAXHOST,
	    port, NI_MAXSERV, NI_NUMERICHOST | NI_NUMERICSERV | NI_DGRAM);
	if (error)
		errx(1, "getnameinfo: %s", gai_strerror(error));

	printf("sockname: %s %s\n", addr, port);
}

void
udp_setbuffersize(int udp_socket, int name, int size)
{
	socklen_t len;

	len = sizeof(size);
	if (setsockopt(udp_socket, SOL_SOCKET, name, &size, len) == -1)
		err(1, "setsockopt buffer size %d", size);

}

void
udp_setrouteralert(int udp_socket)
{
	struct {
		struct ip6_hbh		hbh;
		struct ip6_opt_router	ra;
		u_char			pad[2];
	} opts;
	socklen_t len;

	opts.hbh.ip6h_nxt = IPPROTO_UDP;
	opts.hbh.ip6h_len = (sizeof(opts) - 1) / 8;
	opts.ra.ip6or_type = IP6OPT_ROUTER_ALERT;
	opts.ra.ip6or_len = sizeof(opts.ra) - 2;
	*(uint16_t *)opts.ra.ip6or_value = IP6_ALERT_AN;
	opts.pad[0] = IP6OPT_PAD1;
	opts.pad[1] = IP6OPT_PAD1;
	len = sizeof(opts);
	if (setsockopt(udp_socket, IPPROTO_IPV6, IPV6_HOPOPTS, &opts, len)
	    == -1)
		err(1, "setsockopt router alert");
}

struct mmsghdr *
mmsg_alloc(int packets, size_t paylen, int fill)
{
	struct mmsghdr *mmsg, *mhdr;
	struct iovec *iov;
	char *payload;

	if ((mmsg = calloc(packets, sizeof(struct mmsghdr))) == NULL)
		err(1, "calloc mmsghdr");

	if ((iov = calloc(packets, sizeof(struct iovec))) == NULL)
		err(1, "calloc iovec");

	if ((payload = calloc(packets, paylen)) == NULL)
		err(1, "calloc payload");
	if (fill)
		arc4random_buf(payload, packets * paylen);

	mhdr = mmsg;
	while (packets > 0) {
		mhdr->msg_hdr.msg_iov = iov;
		mhdr->msg_hdr.msg_iovlen = 1;
		iov->iov_base = payload;
		iov->iov_len = paylen;

		mhdr++;
		iov++;
		payload += paylen;
		packets--;
	}

	return mmsg;
}

void
mmsg_free(struct mmsghdr *mmsg)
{
	free(mmsg->msg_hdr.msg_iov->iov_base);
	free(mmsg->msg_hdr.msg_iov);
	free(mmsg);
}

void
udp_send(int udp_socket, int udp_family, unsigned long sendrate)
{
	struct timeval begin, end, duration;
	struct timespec wait;
	unsigned long syscall, packet;
	struct mmsghdr *mmsg;
	char *payload;
	size_t udplen;
	ssize_t sndlen;
	int pkts;

	udplen = udplength;
	if (mmsglen) {
		mmsg = mmsg_alloc(mmsglen, udplen, 1);
	} else {
		pkts = 1;
		if ((payload = malloc(udplen)) == NULL)
			err(1, "malloc payload");
		arc4random_buf(payload, udplen);
	}

	if (gettimeofday(&begin, NULL) == -1)
		err(1, "gettimeofday begin");
	timerclear(&end);

	syscall = 0;
	packet = 0;
	sndlen = 0;
	while (!alarm_signaled) {
		syscall++;
		if (mmsglen)
			pkts = sendmmsg(udp_socket, mmsg, mmsglen, 0);
		else if(dowrite)
			sndlen = write(udp_socket, payload, udplen);
		else
			sndlen = send(udp_socket, payload, udplen, 0);
		if (pkts == -1 || sndlen == -1) {
			if (errno == ENOBUFS || errno == EINTR)
				continue;
			err(1, "send");
		}
		packet += pkts;
		if (sendrate) {
			double expectduration, waittime;

			if (!timerisset(&end)) {
				if (gettimeofday(&end, NULL) == -1)
					err(1, "gettimeofday rate before");
			}
			timersub(&end, &begin, &duration);
			if (!timerisset(&duration))
				duration.tv_usec = 1;
			expectduration = (double)packet / (double)sendrate;
			waittime = expectduration - (double)duration.tv_sec -
			    (double)duration.tv_usec / 1000000.;
			wait.tv_sec = waittime;
			wait.tv_nsec = (waittime - (double)wait.tv_sec) *
			    1000000000.;
			if (wait.tv_sec > 0 || wait.tv_nsec > 0) {
				nanosleep(&wait, NULL);
				if (gettimeofday(&end, NULL) == -1)
					err(1, "gettimeofday rate after");
			}
		}
	}

	if (gettimeofday(&end, NULL) == -1)
		err(1, "gettimeofday end");
	status_init("send", syscall, packet, udplen, udp_family, &begin, &end);
	if (mmsglen)
		mmsg_free(mmsg);
	else
		free(payload);
}

void
udp_receive(int udp_socket, int udp_family, struct timeval *final)
{
	struct timeval begin, end, timeo;
	unsigned long syscall, packet;
	unsigned long headerlen, paylen;
	long bored;
	struct mmsghdr *mmsg;
	char *payload;
	size_t udplen;
	ssize_t rcvlen;
	socklen_t len;
	int pkts;

	udplen = udplength;
	if (divert) {
		headerlen = sizeof(struct udphdr);
		if (udp_family == AF_INET)
			headerlen += sizeof(struct ip);
		if (udp_family == AF_INET6)
			headerlen += sizeof(struct ip6_hdr);
		udplen += headerlen;
	}
	if (mmsglen)
		mmsg = mmsg_alloc(mmsglen, udplen + 1, 0);
	else
		pkts = 1;
	if ((payload = malloc(udplen + 1)) == NULL)
		err(1, "malloc payload");

	if (delay) {
		/* before the delay expect an empty initial packet */
		rcvlen = recv(udp_socket, payload, udplen + 1, 0);
		if (rcvlen == -1)
			err(1, "recv initial");
		if (rcvlen > 0)
			warnx("receive initial packet not empty %zd", rcvlen);
	}
	/* wait for the first packet to start timing */
	rcvlen = recv(udp_socket, payload, udplen + 1, 0);
	if (rcvlen == -1)
		err(1, "recv first");
	paylen = rcvlen;
	if (paylen < udplen)
		warnx("receive packet truncated %zd", rcvlen);
	if (paylen > udplen)
		warnx("receive packet oversized %zd", rcvlen);
	if (divert) {
		if (paylen < headerlen)
			errx(1, "receive length %zd too short for header",
			    rcvlen);
		paylen -= headerlen;
	}

	if (gettimeofday(&begin, NULL) == -1)
		err(1, "gettimeofday begin");

	timerclear(final);
	timerclear(&timeo);
	timeo.tv_usec = 100000;
	len = sizeof(timeo);
	if (setsockopt(udp_socket, SOL_SOCKET, SO_RCVTIMEO, &timeo, len) == -1)
		err(1, "setsockopt recv timeout");

	syscall = 1;
	packet = 1;
	bored = 0;
	while (!alarm_signaled) {
		syscall++;
		if (mmsglen)
			pkts = recvmmsg(udp_socket, mmsg, mmsglen, 0, NULL);
		else
			rcvlen = recv(udp_socket, payload, udplen + 1, 0);
		if (pkts == -1 || rcvlen == -1) {
			if (errno == EWOULDBLOCK) {
				bored++;
				if (bored == 1) {
					if (gettimeofday(final, NULL) == -1)
						err(1, "gettimeofday final");
					/* packet was seen before timeout */
					timersub(final, &timeo, final);
				}
				if (idle && bored * timeo.tv_usec >
				    1000000L * idle ) {
					/* more than a second idle time */
					break;
				}
				continue;
			}
			if (errno == EINTR)
				continue;
			err(1, "recv");
		}
		timerclear(final);
		bored = 0;
		packet += pkts;
	}

	if (gettimeofday(&end, NULL) == -1)
		err(1, "gettimeofday end");
	if (timerisset(final)) {
		struct timeval tmp;

		tmp = end;
		/* last packet was seen at final time */
		end = *final;
		/* new final is duration without packets */
		timersub(&tmp, final, final);
	}
	status_init("recv", syscall, packet, paylen, udp_family, &begin, &end);
	if (mmsglen)
		mmsg_free(mmsg);
	free(payload);
}

void
status_init(const char *action, unsigned long syscall, unsigned long packet,
    unsigned long paylen, int af, const struct timeval *begin,
    const struct timeval *end)
{
	struct timeval duration;
	unsigned long frame, iplen, etherlen;
	double bits;

	iplen = udp2iplength(paylen, af, &frame);
	etherlen = udp2etherlength(paylen, af);
	bits = (double)packet * etherlen * 8;
	timersub(end, begin, &duration);
	bits /= (double)duration.tv_sec + (double)duration.tv_usec / 1000000;
	snprintf(status_line, sizeof(status_line),
	    "%s: syscalls %lu, packets %lu, "
	    "frame %lu, payload %lu, ip %lu, ether %lu, "
	    "begin %lld.%06ld, end %lld.%06ld, "
	    "duration %lld.%06ld, bit/s %e",
	    action, syscall, packet, frame, paylen, iplen, etherlen,
	    (long long)begin->tv_sec, begin->tv_usec,
	    (long long)end->tv_sec, end->tv_usec,
	    (long long)duration.tv_sec, duration.tv_usec, bits);
}

void
status_final(const struct timeval *start, const struct timeval *stop)
{
	size_t len;

	len = strlen(status_line);
	if (len >= sizeof(status_line))
		return;

	snprintf(status_line + len, sizeof(status_line) - len,
	    ", start %lld.%06ld, stop %lld.%06ld\n",
	    (long long)start->tv_sec, start->tv_usec,
	    (long long)stop->tv_sec, stop->tv_usec);
	len = strlen(status_line);
	fflush(stdout);
	fwrite(status_line, len, 1, stdout);
	fflush(stdout);
}

unsigned long
udp2iplength(unsigned long payload, int af, unsigned long *packets)
{
	unsigned long iplength = 0;

	/* encapsulate IP in IP */
	if (strcmp(pseudo, "gif") == 0)
		iplength += 20;
	if (strcmp(pseudo, "gif6") == 0)
		iplength += 40;
	if (strcmp(pseudo, "gre") == 0)
		iplength += 20 + 8;
	/* IPv4 header */
	if (af == AF_INET)
		iplength += 20;
	/* IPv6 header */
	if (af == AF_INET6)
		iplength += 40;
	/* UDP header, payload */
	iplength += 8 + payload;

	/* maximum ethernet payload */
	if (iplength > 1500) {
		if (af == AF_INET) {
			/* length without IPv4 header, align to fragment */
			*packets = (iplength - 20) / ((1500 - 20) & ~7);
			/* final fragment */
			iplength = (iplength - 20) % ((1500 - 20) & ~7);
			if (iplength == 0) {
				/* full sized fragments */
				iplength = *packets * (((1500 - 20) & ~7) + 20);
			} else {
				/* final fragment header, full fragments */
				iplength += 20 +
				    (*packets * (((1500 - 20) & ~7) + 20));
				++*packets;
			}
		}
		if (af == AF_INET6) {
			/* length without IPv6, fragement header, alignment */
			*packets = (iplength - 40) / ((1500 - 40 - 8) & ~7);
			/* final fragment */
			iplength = (iplength - 40) % ((1500 - 40 - 8) & ~7);
			if (iplength == 0) {
				/* full sized fragments */
				iplength = *packets * (1500 & ~7);
			} else {
				/* final fragment header, full fragments */
				iplength += 40 + 8 + (*packets * (1500 & ~7));
				++*packets;
			}
		}
	} else
		*packets = 1;

	return iplength;
}

unsigned long
udp2etherlength(unsigned long payload, int af)
{
	unsigned long packetlength, fragmentlength;
	unsigned long framelength, frames, padding;

	packetlength = udp2iplength(payload, af, &frames);

	/* https://en.wikipedia.org/wiki/Ethernet_frame */

	/* destination MAC, source MAC, EtherType */
	framelength = 6 + 6 + 2;
	/* TPID, VLAN */
	if (strcmp(pseudo, "vlan") == 0)
		framelength += 4;
	/* frame check sequence */
	framelength += 4;

	/* minimum frame transmission */
	if (af == AF_INET)
		fragmentlength = ((1500 - 20) & ~7) + 20;
	if (af == AF_INET6)
		fragmentlength = 1500 & ~7;  /* 40 + 8 divisible by 8 */
	if (framelength + packetlength < 64) {
		padding = 64 - framelength - packetlength;
	} else if (packetlength > 1500 &&
	    framelength + (packetlength % fragmentlength) < 64) {
		padding = 64 - framelength - (packetlength % fragmentlength);
	} else {
		padding = 0;
	}

	/* preamble, start frame delimiter */
	framelength += 7 + 1;
	/* interpacket gap */
	framelength += 12;

	framelength *= frames;
	/* ip headers, fragment overhead, udp header, payload, ether padding */
	framelength += packetlength + padding;

	return framelength;
}

pid_t
ssh_bind(FILE **ssh_stream, const char *host, const char *serv)
{
	char *argv[18];
	size_t i = 0;
	pid_t ssh_pid;

	argv[i++] = "ssh";
	argv[i++] = "-nT";
	argv[i++] = (char *)remotessh;
	argv[i++] = (char *)progname;
	if (asprintf(&argv[i++], "-b%d", buffersize) == -1)
		err(1, "asprintf buffer size");
	if (asprintf(&argv[i++], "-C%s", pseudo) == -1)
		err(1, "asprintf pseudo device");
	if (asprintf(&argv[i++], "-d%d", delay) == -1)
		err(1, "asprintf delay");
	if (asprintf(&argv[i++], "-I%s", mcastifaddr) == -1)
		err(1, "asprintf mcastifaddr");
	if (asprintf(&argv[i++], "-i%d", idle) == -1)
		err(1, "asprintf idle");
	if (asprintf(&argv[i++], "-l%zu", udplength) == -1)
		err(1, "asprintf udp length");
	if (asprintf(&argv[i++], "-m%d", mmsglen) == -1)
		err(1, "asprintf mmsg length");
	if (asprintf(&argv[i++], "-N%d", repeat) == -1)
		err(1, "asprintf repeat");
	if (asprintf(&argv[i++], "-p%s", serv) == -1)
		err(1, "asprintf port service");
	if (asprintf(&argv[i++], "-t%d", timeout) == -1)
		err(1, "asprintf timeout");
	if (divert)
		argv[i++] = "-D";
	argv[i++] = "recv";
	argv[i++] = (char *)host;
	argv[i++] = NULL;

	assert(i <= sizeof(argv) / sizeof(argv[0]));

	ssh_pid = ssh_pipe(ssh_stream, argv);

	free(argv[4]);
	free(argv[5]);
	free(argv[6]);
	free(argv[7]);
	free(argv[8]);
	free(argv[9]);
	free(argv[10]);
	free(argv[11]);
	free(argv[12]);
	free(argv[13]);
	return ssh_pid;
}

pid_t
ssh_connect(FILE **ssh_stream, const char *host, const char *serv)
{
	char *argv[22];
	size_t i = 0;
	pid_t ssh_pid;

	argv[i++] = "ssh";
	argv[i++] = "-nT";
	argv[i++] = (char *)remotessh;
	argv[i++] = (char *)progname;
	if (asprintf(&argv[i++], "-B%lld", bitrate) == -1)
		err(1, "asprintf bit rate");
	if (asprintf(&argv[i++], "-b%d", buffersize) == -1)
		err(1, "asprintf buffer size");
	if (asprintf(&argv[i++], "-C%s", pseudo) == -1)
		err(1, "asprintf pseudo device");
	if (asprintf(&argv[i++], "-d%d", delay) == -1)
		err(1, "asprintf delay");
	if (asprintf(&argv[i++], "-I%s", mcastifaddr) == -1)
		err(1, "asprintf mcastifaddr");
	if (asprintf(&argv[i++], "-i%d", idle) == -1)
		err(1, "asprintf idle");
	if (asprintf(&argv[i++], "-L%d", mcastloop) == -1)
		err(1, "asprintf mcastloop");
	if (asprintf(&argv[i++], "-l%zu", udplength) == -1)
		err(1, "asprintf udp length");
	if (asprintf(&argv[i++], "-m%d", mmsglen) == -1)
		err(1, "asprintf mmsg length");
	if (asprintf(&argv[i++], "-N%d", repeat) == -1)
		err(1, "asprintf repeat");
	if (asprintf(&argv[i++], "-P%ld", packetrate) == -1)
		err(1, "asprintf packet rate");
	if (asprintf(&argv[i++], "-p%s", serv) == -1)
		err(1, "asprintf port service");
	if (asprintf(&argv[i++], "-T%d", mcastttl) == -1)
		err(1, "asprintf mcastttl");
	if (asprintf(&argv[i++], "-t%d", timeout) == -1)
		err(1, "asprintf timeout");
	if (hopbyhop)
		argv[i++] = "-H";
	argv[i++] = "send";
	argv[i++] = (char *)host;
	argv[i++] = NULL;

	assert(i <= sizeof(argv) / sizeof(argv[0]));

	ssh_pid = ssh_pipe(ssh_stream, argv);

	free(argv[4]);
	free(argv[5]);
	free(argv[6]);
	free(argv[7]);
	free(argv[8]);
	free(argv[9]);
	free(argv[10]);
	free(argv[11]);
	free(argv[12]);
	free(argv[13]);
	free(argv[14]);
	free(argv[15]);
	free(argv[16]);
	free(argv[17]);
	return ssh_pid;
}

pid_t
ssh_pipe(FILE **ssh_stream, char *argv[])
{
	int fp[2];
	pid_t ssh_pid;

	if (pipe(fp) == -1)
		err(1, "pipe");
	ssh_pid = fork();
	if (ssh_pid == -1)
		err(1, "fork");
	if (ssh_pid == 0) {
		if (close(fp[0]) == -1)
			err(255, "ssh close read pipe");
		if (dup2(fp[1], 1) == -1)
			err(255, "dup2 pipe");
		if (close(fp[1]) == -1)
			err(255, "ssh close write pipe");
		execvp("ssh", argv);
		err(255, "ssh exec");
	}
	if (close(fp[1]) == -1)
		err(1, "close write pipe");

	if ((*ssh_stream = fdopen(fp[0], "r")) == NULL)
		err(1, "fdopen");
	return ssh_pid;
}

void
ssh_getpeername(FILE *ssh_stream, char *addr, char *port)
{
	char *line, *str, **wp, *words[4];
	size_t size;
	ssize_t len;

	line = NULL;
	size = 0;
	len = getline(&line, &size, ssh_stream);
	if (len < 0) {
		if (ferror(ssh_stream))
			err(1, "getline sockname");
		else
			errx(1, "getline sockname empty");
	}
	if (len > 0 && line[len-1] == '\n')
		line[len-1] = '\0';

	str = line;
	for (wp = &words[0]; wp < &words[4]; wp++)
		*wp = strsep(&str, " ");
	if (words[0] == NULL || strcmp("sockname:", words[0]) != 0)
		errx(1, "ssh no sockname: %s", line);
	if (words[1] == NULL)
		errx(1, "ssh no addr");
	strlcpy(addr, words[1], NI_MAXHOST);
	if (words[2] == NULL)
		errx(1, "ssh no port");
	strlcpy(port, words[2], NI_MAXSERV);
	if (words[3] != NULL)
		errx(1, "ssh bad sockname: %s", words[3]);

	printf("peername: %s %s\n", addr, port);
	free(line);
}

void
ssh_wait(pid_t ssh_pid, FILE *ssh_stream)
{
	int status, n;

	for (n = repeat > 0 ? repeat : 1; n > 0; n--) {
		char *line;
		size_t size;
		ssize_t len;

		line = NULL;
		size = 0;
		len = getline(&line, &size, ssh_stream);
		if (len < 0) {
			if (ferror(ssh_stream))
				err(1, "getline status");
			else
				errx(1, "getline status empty");
		}
		if (len > 0 && line[len-1] == '\n')
			line[len-1] = '\0';
		printf("%s\n", line);
		free(line);
	}
	if (fclose(ssh_stream) == EOF)
		err(1, "fclose");

	if (waitpid(ssh_pid, &status, 0) == -1)
		err(1, "waitpid");
	if (status != 0)
		errx(1, "ssh failed: %d", status);
}<|MERGE_RESOLUTION|>--- conflicted
+++ resolved
@@ -42,11 +42,7 @@
 sig_atomic_t alarm_signaled;
 
 const char *progname, *hostname, *service = "12345", *remotessh;
-<<<<<<< HEAD
-int divert, hopbyhop, sendmode, mcastloop = -1, mcastttl = -1;
-=======
-int divert, hopbyhop, sendmode, dowrite;
->>>>>>> b5e9d12a
+int divert, hopbyhop, sendmode, dowrite, mcastloop = -1, mcastttl = -1;
 int delay, idle = 1, timeout = 1;
 long long bitrate;
 int buffersize, mmsglen, repeat;
@@ -91,18 +87,11 @@
 static void
 usage(void)
 {
-<<<<<<< HEAD
-	fprintf(stderr, "usage: udpbench [-DH] [-B bitrate] [-b bufsize] "
+	fprintf(stderr, "usage: udpbench [-DHw] [-B bitrate] [-b bufsize] "
 	    "[-C pseudo] [-d delay] [-I ifaddr] [-i idle] -L loop] [-l length] "
 	    "[-m mmsglen] [-N repeat] [-P packetrate] [-p port] "
 	    "[-R remoteprog] [-r remotessh] [-T ttl] [-t timeout] send|recv "
 	    "[hostname]\n"
-=======
-	fprintf(stderr, "usage: udpbench [-DHw] [-B bitrate] [-b bufsize] "
-	    "[-C pseudo]  [-d delay] [-i idle] [-l length] [-m mmsglen] "
-	    "[-N repeat] [-P packetrate] [-p port] [-R remoteprog] "
-	    "[-r remotessh] [-t timeout] send|recv [hostname]\n"
->>>>>>> b5e9d12a
 	    "    -B bitrate     bits per seconds send rate\n"
 	    "    -b bufsize     set size of send or receive buffer\n"
 	    "    -C pseudo      pseudo network device changes packet length\n"
@@ -141,11 +130,7 @@
 	if (setvbuf(stdout, NULL, _IOLBF, 0) != 0)
 		err(1, "setvbuf");
 
-<<<<<<< HEAD
-	while ((ch = getopt(argc, argv, "B:b:C:Dd:HI:i:L:l:m:N:P:p:R:r:T:t:"))
-=======
-	while ((ch = getopt(argc, argv, "B:b:C:Dd:Hi:l:m:N:P:p:R:r:t:w"))
->>>>>>> b5e9d12a
+	while ((ch = getopt(argc, argv, "B:b:C:Dd:HI:i:L:l:m:N:P:p:R:r:T:t:w"))
 	    != -1) {
 		switch (ch) {
 		case 'B':
